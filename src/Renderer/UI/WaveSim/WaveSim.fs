module WaveSim

open Fulma
open Fable.React
open Fable.React.Props

open CommonTypes
open ModelType
open WaveSimStyle
open WaveSimHelpers
open FileMenuView
open SimulatorTypes
open NumberHelpers
open DrawModelType

<<<<<<< HEAD
/// Generates SVG to display waveform values when there is enough space
=======
/// Generates SVG to display values on non-binary waveforms when there is enough space.
>>>>>>> 8ad4e9ba
/// TODO: Fix this so it does not generate all 500 cycles.
let displayValuesOnWave wsModel (waveValues: WireData list) (transitions: NonBinaryTransition list) : ReactElement list =
    /// Find all clock cycles where there is a NonBinaryTransition.Change
    let changeTransitions =
        transitions
        |> List.indexed
        |> List.filter (fun (_, x) -> x = Change)
        |> List.map (fun (i, _) -> i)

    /// Find start and length of each gap between a Change transition
    let gaps : Gap list =
        // Append dummy transition to end to check final gap length
        changeTransitions @ [Constants.maxLastClk]
        |> List.pairwise
        // Get start of gap and length of gap
        |> List.map (fun (i1, i2) -> {
                Start = i1
                Length = i2 - i1
            }
        )

    gaps
    // Create text react elements for each gap
    |> List.map (fun gap ->
        let waveValue =
            convertWireDataToInt waveValues[gap.Start]
            |> valToString wsModel.Radix

<<<<<<< HEAD
        let availableWidth = (float gap.Length * (singleWaveWidth wsModel)) - 2. * Constants.nonBinaryTransLen
        let requiredWidth = DrawHelpers.getTextWidthInPixels (waveValue, Constants.valueOnWaveText)
=======
        /// Amount of whitespace between two Change transitions minus the crosshatch
        let availableWidth = (float gap.Length * (singleWaveWidth wsModel)) - 2. * Constants.nonBinaryTransLen
        /// Required width to display one value
        let requiredWidth = DrawHelpers.getTextWidthInPixels (waveValue, Constants.valueOnWaveText)
        /// Width of text plus whitespace between a repeat
>>>>>>> 8ad4e9ba
        let widthWithPadding = 2. * requiredWidth + Constants.valueOnWavePadding

        // Display nothing if there is not enough space
        if availableWidth < requiredWidth then
            []
        else
            let valueText i =
                text (valueOnWaveProps wsModel i gap.Start widthWithPadding)
                    [ str waveValue ]

            /// Calculate how many times the value can be shown in the space available
            let repeats = int <| availableWidth / widthWithPadding

            [ 0 .. repeats ]
            |> List.map valueText
    )
    |> List.concat

/// Called when InitiateWaveSimulation msg is dispatched
/// and when wave simulator is refreshed.
/// Generates the SVG for a specific waveform.
let generateWaveform (wsModel: WaveSimModel) (index: WaveIndexT) (wave: Wave): Wave =
    // Only generate waveforms for selected waves
    if List.contains index wsModel.SelectedWaves then
        let waveform =
            match wave.Width with
            | 0 -> failwithf "Cannot have wave of width 0"
            // Binary waveform
            | 1 ->
                let start = TimeHelpers.getTimeMs ()
                let transitions = calculateBinaryTransitions wave.WaveValues
                /// TODO: Fix this so that it does not generate all 500 points.
                /// Currently takes in 0, but this should ideally only generate the points that
                /// are shown on screen, rather than all 500 cycles.
                let wavePoints =
                    List.mapi (binaryWavePoints (singleWaveWidth wsModel) 0) transitions 
                    |> List.concat
                    |> List.distinct

                svg (waveRowProps wsModel)
                    [ polyline (wavePolylineStyle wavePoints) [] ]
                |> TimeHelpers.instrumentInterval "binary waveform" start
            // Non-binary waveform
            | _ ->
                let start = TimeHelpers.getTimeMs ()

                let transitions = calculateNonBinaryTransitions wave.WaveValues
                /// TODO: Fix this so that it does not generate all 500 points.
                /// Currently takes in 0, but this should ideally only generate the points that
                /// are shown on screen, rather than all 500 cycles.
                let fstPoints, sndPoints =
                    List.mapi (nonBinaryWavePoints (singleWaveWidth wsModel) 0) transitions 
                    |> List.unzip
                let makePolyline points = 
                    let points =
                        points
                        |> List.concat
                        |> List.distinct
                    polyline (wavePolylineStyle points) []

                let valuesSVG = displayValuesOnWave wsModel wave.WaveValues transitions

                svg (waveRowProps wsModel)
                    (List.append [makePolyline fstPoints; makePolyline sndPoints] valuesSVG)
                |> TimeHelpers.instrumentInterval "nonbinary waveform" start

        {wave with SVG = Some waveform}
    else wave

/// get string in the [x:x] format given the bit limits
let private bitLimsString (a, b) =
    match (a, b) with
    | (0, 0) -> ""
    | (msb, lsb) when msb = lsb -> sprintf "[%d]" msb
    | (msb, lsb) -> sprintf "[%d:%d]" msb lsb

/// Get port names for waves that are from Input ports.
/// Appended to comp.Label
let getInputPortName (compType: ComponentType) (port: InputPortNumber) : string =
    let muxPortName (size: int) : string =
        if port = (InputPortNumber size) then ".SEL"
        else "." + string port

    match compType with
    | Not | BusCompare _ ->
        ".IN"
    | And | Or | Xor | Nand | Nor | Xnor ->
        ".IN" + string port

    | Mux2 ->
        muxPortName 2
    | Mux4 ->
        muxPortName 4
    | Mux8 ->
        muxPortName 8

    | Decode4 ->
        match port with
        | InputPortNumber 0 -> ".SEL"
        | _ -> ".DATA"

    | Input1 _ | Output _ | Constant1 _ | Constant _ | Viewer _ ->
        ""
    | DFF | Register _ ->
        ".D"

    | ROM1 _ | AsyncROM1 _ ->
        ".ADDR"

    | Demux2 | Demux4 | Demux8 ->
        match port with
        | InputPortNumber 0 -> ".DATA"
        | _ -> ".SEL"

    | NbitsXor _ ->
        match port with
        | InputPortNumber 0 -> ".P"
        | _ -> ".Q"

    | NbitsAdder _ ->
        match port with
        | InputPortNumber 0 -> ".Cin"
        | InputPortNumber 1 -> ".P"
        | _ -> ".Q"

    | DFFE | RegisterE _ ->
        match port with
        | InputPortNumber 0 -> ".D"
        | _ -> ".EN"

    | RAM1 _ | AsyncRAM1 _ ->
        match port with
        | InputPortNumber 0 -> ".ADDR"
        | InputPortNumber 1 -> ".DIN"
        | _ -> ".WEN"

    | Custom c ->
        "." + fst c.InputLabels[getInputPortNumber port]

    | ROM _ | RAM _ | AsyncROM _ -> failwithf "What? Legacy RAM component types should never occur"
    | Input _ -> failwithf "Legacy Input component types should never occur"
    | IOLabel -> failwithf "IOLabel should not occur in getInputPortName"
    | MergeWires -> failwithf "MergeWires should not occur in getInputPortName"
    | SplitWire _ -> failwithf "SplitWire should not occur in getInputPortName"
    | BusSelection _ -> failwithf "BusSelection should not occur in getInputPortName"

/// Get names for waves that are from Input ports
let getInputName (comp: NetListComponent) (port: InputPortNumber) : string =
    let portName : string = getInputPortName comp.Type port
    let bitLims : string =
        match comp.Type with
        | Not | BusCompare _ | And | Or | Xor | Nand | Nor | Xnor
        | Mux2 | Mux4 | Mux8 | Decode4 | Demux2 | Demux4 | Demux8
        | DFF | Register _ | DFFE | RegisterE _ ->
            bitLimsString (0, 0)

        | Input1 (w, _) | Output w | Constant1 (w, _, _) | Constant (w, _) | Viewer w
        | NbitsXor w | NbitsAdder w  ->
            bitLimsString (w - 1, 0)

        // TODO: Find the right parameters for RAMs and ROMs.
        | ROM1 _ | AsyncROM1 _ | RAM1 _ | AsyncRAM1 _ ->
            ""

        | Custom c ->
            bitLimsString (snd c.InputLabels[getInputPortNumber port] - 1, 0)

        | ROM _ | RAM _ | AsyncROM _ -> failwithf "What? Legacy RAM component types should never occur"
        | Input _ -> failwithf "Legacy Input component types should never occur"
        | IOLabel -> failwithf "IOLabel should not occur in getInputName"
        | MergeWires -> failwithf "MergeWires should not occur in getInputName"
        | SplitWire _ -> failwithf "SplitWire should not occur in getInputName"
        | BusSelection _ -> failwithf "BusSeleciton should not occur in getInputName"

    comp.Label + portName + bitLims

/// Get port names for waves that are from Output ports
/// Appended to comp.Label
let getOutputPortName (compType: ComponentType) (port: OutputPortNumber) : string =
    match compType with
    | Not | And | Or | Xor | Nand | Nor | Xnor | Decode4 | Mux2 | Mux4 | Mux8 | BusCompare _ | NbitsXor _ ->
        ".OUT"
    | Input1 _ | Output _ | Constant1 _ | Constant _ | Viewer _ | IOLabel ->
        ""
    | Demux2 | Demux4 | Demux8 ->
        "." + string port
    | NbitsAdder _ ->
        match port with
        | OutputPortNumber 0 ->
            ".SUM"
        | _ ->
            ".COUT"
    | DFF | DFFE | Register _ | RegisterE _ ->
        ".Q"
    | RAM1 _ | AsyncRAM1 _ | AsyncROM1 _ | ROM1 _ ->
        ".DOUT"
    | Custom c ->
        "." + fst c.OutputLabels[getOutputPortNumber port]

    | ROM _ | RAM _ | AsyncROM _ -> failwithf "What? Legacy RAM component types should never occur"
    | Input _ -> failwithf "Legacy Input component types should never occur"
    | MergeWires -> failwithf "MergeWires should not occur in getOutputName"
    | SplitWire _ -> failwithf "SplitWire should not occur in getOutputName"
    | BusSelection _ -> failwithf "BusSeleciton should not occur in getOutputName"

/// Get names for waves that are from Output ports
let getOutputName (comp: NetListComponent) (port: OutputPortNumber) (fastSim: FastSimulation): string =
    let portName = getOutputPortName comp.Type port
    let bitLims =
        match comp.Type with
        | Not | And | Or | Xor | Nand | Nor | Xnor  | BusCompare _
        | Decode4 | Mux2 | Mux4 | Mux8 | Demux2 | Demux4 | Demux8
        | DFF | DFFE ->
            bitLimsString (0, 0)

        | Input1 (w, _) | Output w | Constant1 (w, _, _) | Constant (w, _) | Viewer w
        | NbitsXor w | NbitsAdder w | Register w | RegisterE w ->
            bitLimsString (w - 1, 0)

        | RAM1 mem | AsyncRAM1 mem | AsyncROM1 mem | ROM1 mem ->
            bitLimsString (mem.WordWidth - 1, 0)

        | Custom c ->
            bitLimsString (snd c.OutputLabels[getOutputPortNumber port] - 1, 0)

        | IOLabel ->
            let drivingComp = fastSim.FIOActive[ComponentLabel comp.Label,[]]
            let labelWidth = FastRun.extractFastSimulationWidth fastSim (drivingComp.Id,[]) (OutputPortNumber 0)
            match labelWidth with
            | None ->
                failwithf $"What? Can't find width for IOLabel {comp.Label}$ "
            | Some width ->
                bitLimsString (width - 1, 0)

        | ROM _ | RAM _ | AsyncROM _ -> failwithf "What? Legacy RAM component types should never occur"
        | Input _ -> failwithf "Legacy Input component types should never occur"
        | MergeWires -> failwithf "MergeWires should not occur in getOutputName"
        | SplitWire _ -> failwithf "SplitWire should not occur in getOutputName"
        | BusSelection _ -> failwithf "BusSelection should not occur in getOutputName"

    comp.Label + portName + bitLims

/// Get name for a wave. Names are generated from component label, port name, and bit width of wave.
let getName (comp: NetListComponent) (index: WaveIndexT) (fastSim: FastSimulation) : string =
    match index.PortType with
    | PortType.Input -> getInputName comp (InputPortNumber index.PortNumber)
    | PortType.Output -> getOutputName comp (OutputPortNumber index.PortNumber) fastSim

/// Make Wave for each component and port on sheet.
let makeWave (fastSim: FastSimulation) (netList: Map<ComponentId, NetListComponent>) (index: WaveIndexT) (comp: NetListComponent) : Wave =
    let start = TimeHelpers.getTimeMs ()

    let driverComp, driverPort =
        match index.PortType with
        | PortType.Output -> comp, (OutputPortNumber index.PortNumber)
        | PortType.Input ->
            match Map.tryFind (InputPortNumber index.PortNumber) comp.Inputs with
            | Some (Some nlSource) -> netList[nlSource.SourceCompId], nlSource.OutputPort
            | Some None -> failwithf "is there an unconnected input?\n wave: %A\n port: %A %A\n type: %A" comp.Label index.PortType index.PortNumber comp.Type
            | None -> failwithf "InputPortNumber %A not in comp.Inputs" (index.PortNumber)

    let driverId, driverPort = getFastDriver fastSim driverComp driverPort

    let waveValues =
        [ 0 .. Constants.maxLastClk ]
        |> List.map (fun i -> FastRun.extractFastSimulationOutput fastSim i driverId driverPort)

<<<<<<< HEAD
=======
    /// Connections which the wave's port is connected to.
>>>>>>> 8ad4e9ba
    let conns : ConnectionId list =
        match index.PortType with
        | PortType.Output ->
            List.map (fun x -> x.TargetConnId) netList[index.Id].Outputs[OutputPortNumber index.PortNumber]
        | PortType.Input ->
            match netList[index.Id].Inputs[InputPortNumber index.PortNumber] with
            | Some nlSource -> [nlSource.SourceConnId]
            | None -> []

    {
        WaveId = index
        Type = comp.Type
        CompLabel = comp.Label
        SheetId = []
        Conns = conns
        Driver = {DriverId = driverId; Port = driverPort}
        DisplayName = getName comp index fastSim
        Width =  getFastOutputWidth fastSim.FComps[driverId] driverPort
        WaveValues = waveValues
        SVG = None
    }
    |> TimeHelpers.instrumentInterval "makeWave" start

/// Make wave from Viewer components
let makeViewerWave (fastSim: FastSimulation) (index: WaveIndexT) (viewer: FastComponent) : Wave =
    let driverId, driverPort =
        match Array.head viewer.InputDrivers with
        | Some (fId, opn) -> fId, opn
        | None -> failwithf "Viewer %A has no driver" viewer.FullName

    let waveValues =
        [ 0 .. Constants.maxLastClk ]
        |> List.map (fun i -> FastRun.extractFastSimulationOutput fastSim i driverId driverPort)

    {
        WaveId = index
        Type = viewer.FType
        CompLabel = string viewer.SimComponent.Label
        SheetId = []
        Conns = []
        Driver = {DriverId = driverId; Port = driverPort}
        DisplayName = string viewer.SimComponent.Label
        Width =  getFastOutputWidth fastSim.FComps[driverId] driverPort
        WaveValues = waveValues
        SVG = None
    }

<<<<<<< HEAD
let makeViewerWave (fastSim: FastSimulation) (index: WaveIndexT) (viewer: FastComponent) : Wave =
    let driverId, driverPort =
        match Array.head viewer.InputDrivers with
        | Some (fId, opn) -> fId, opn
        | None -> failwithf "Viewer %A has no driver" viewer.FullName

    let waveValues =
        [ 0 .. Constants.maxLastClk ]
        |> List.map (fun i -> FastRun.extractFastSimulationOutput fastSim i driverId driverPort)

    {
        WaveId = index
        Type = viewer.FType
        CompLabel = string viewer.SimComponent.Label
        SheetId = []
        Conns = []
        Driver = {DriverId = driverId; Port = driverPort}
        DisplayName = string viewer.SimComponent.Label
        Width =  getFastOutputWidth fastSim.FComps[driverId] driverPort
        WaveValues = waveValues
        Polylines = None
    }

=======
/// Get all simulatable waves from CanvasState. Includes all Input and Output ports.
>>>>>>> 8ad4e9ba
let getWaves (simData: SimulationData) (reducedState: CanvasState) : Map<WaveIndexT, Wave> =
    let start = TimeHelpers.getTimeMs ()

    let fastSim = simData.FastSim
    let netList = Helpers.getNetList reducedState

    /// Adds all input and output ports from each component.
    /// Removes illegal components (MergeWires, SplitWire, BusSelection).
    let getAllPorts ((id, nlc): (ComponentId * NetListComponent)) : (WaveIndexT * NetListComponent) list =
        match nlc.Type with
        // These types should not appear in the waveform simulator.
        | MergeWires | SplitWire _ | BusSelection _ ->
            []
        | _ ->
            let inputNum = Map.count nlc.Inputs
            let outputNum = Map.count nlc.Outputs

            let getWavesForEachPort (portNum: int) (portType: PortType) =
                [0 .. portNum - 1]
                |> List.map (fun x ->
                    {Id = id; PortType = portType; PortNumber = x}, nlc
                )

            let inputs =
                match nlc.Type with
                | IOLabel -> []
                | _ -> getWavesForEachPort inputNum PortType.Input

            let outputs = getWavesForEachPort outputNum PortType.Output

            List.append inputs outputs

    let ioLabels, otherComps =
        netList
        |> Map.toList
        |> List.partition (fun (_, nlc) -> nlc.Type = IOLabel)

    /// Remove duplicate IOLabels. These occur when e.g. you have an IOLabel connected to an output, and the same
    /// IOLabel driving one or more inputs.
    let ioLabels : (ComponentId * NetListComponent) list = List.distinctBy (fun (_, nlc) -> nlc.Label) ioLabels

<<<<<<< HEAD
    let viewerWaves =
=======
    /// Add Viewer waves. This requires a slightly different approach since they are not on the CanvasState.
    let viewerWaves =
        let viewerWavesStart = TimeHelpers.getTimeMs ()
>>>>>>> 8ad4e9ba
        Map.values fastSim.FComps |> Seq.toList
        |> List.filter (fun fc -> match fc.FType with Viewer _ -> true | _ -> false)
        |> List.map (fun viewer ->
            /// TODO: Should the PortType be Input?
            let index = {Id = viewer.cId; PortType = PortType.Output; PortNumber = 0}
            index, viewer
        )
        |> Map.ofList
        |> Map.map (makeViewerWave fastSim)
<<<<<<< HEAD
=======
        |> TimeHelpers.instrumentInterval "viewerWaves" viewerWavesStart

>>>>>>> 8ad4e9ba

    List.append ioLabels otherComps
    |> List.collect getAllPorts
    |> TimeHelpers.instrumentInterval "getAllPorts" start
    |> Map.ofList
    |> Map.map (makeWave fastSim netList)
<<<<<<< HEAD
    |> Map.fold (fun vMap key value -> Map.add key value vMap) viewerWaves
=======
    |> TimeHelpers.instrumentInterval "makeWavePipeline" start
>>>>>>> 8ad4e9ba

    // Combine the viewer waves to the IOLabel waves and other Component waves
    |> Map.fold (fun vMap key value -> Map.add key value vMap) viewerWaves
    |> TimeHelpers.instrumentInterval "getWaves" start

/// Sets all waves as selected or not selected depending on value of selected
let toggleSelectAll (selected: bool) (wsModel: WaveSimModel) dispatch : unit =
    let start = TimeHelpers.getTimeMs ()
    let selectedWaves = if selected then Map.keys wsModel.AllWaves |> Seq.toList else []
    printf "length: %A" (List.length selectedWaves)
    dispatch <| InitiateWaveSimulation {wsModel with SelectedWaves = selectedWaves}
<<<<<<< HEAD
=======
    |> TimeHelpers.instrumentInterval "toggleSelectAll" start
>>>>>>> 8ad4e9ba

/// Row in wave selection table that selects all values in wsModel.AllWaves
let selectAll (wsModel: WaveSimModel) dispatch =
    let allWavesSelected = Map.forall (fun index _ -> isWaveSelected wsModel index) wsModel.AllWaves

    tr summaryProps [
        th [] [
            Checkbox.checkbox []
                [ Checkbox.input [
                    Props 
                        (checkboxInputProps @ [
                            Checked allWavesSelected
                            OnChange(fun _ -> toggleSelectAll (not allWavesSelected) wsModel dispatch )
                    ])
                ] ]
            ]
        th [] [str "Select All"]
    ]

/// Toggle selection for a single wave.
let toggleWaveSelection (index: WaveIndexT) (wsModel: WaveSimModel) (dispatch: Msg -> unit) =
    let selectedWaves =
        if List.contains index wsModel.SelectedWaves then
            List.except [index] wsModel.SelectedWaves
        else [index] @ wsModel.SelectedWaves
    let wsModel = {wsModel with SelectedWaves = selectedWaves}
    dispatch <| InitiateWaveSimulation wsModel

/// Toggle selection of a list of waves.
let toggleSelectSubGroup (wsModel: WaveSimModel) dispatch (selected: bool) (waves: WaveIndexT list) =
    let selectedWaves =
        if selected then
            List.append wsModel.SelectedWaves waves
        else
            List.except waves wsModel.SelectedWaves
    dispatch <| InitiateWaveSimulation {wsModel with SelectedWaves = selectedWaves}

/// Table row of a checkbox and name of a wave.
let checkboxRow (wsModel: WaveSimModel) dispatch (index: WaveIndexT) =
    let fontStyle = if isWaveSelected wsModel index then boldFontStyle else normalFontStyle
    tr  [ fontStyle ]
        [
            td  [ noBorderStyle ]
                [ Checkbox.checkbox []
                    [ Checkbox.input [
                        Props (checkboxInputProps @ [
                            OnChange(fun _ -> toggleWaveSelection index wsModel dispatch )
                            Checked <| isWaveSelected wsModel index
                        ])
                    ] ]
                ]
            td  [ noBorderStyle ]
                [ str wsModel.AllWaves[index].DisplayName ]
        ]

/// Group of rows for a subgroup of waves. Grouped by ComponentGroups. Waves are hidden in a details element.
let labelRows (compGroup: ComponentGroup) (waves: Wave list) (wsModel: WaveSimModel) dispatch : ReactElement =
    let indices = List.map (fun x -> x.WaveId) waves
    let subGroupSelected = List.forall (fun index -> isWaveSelected wsModel index) indices

    tr summaryProps [
        th [] [
            Checkbox.checkbox [] [
                Checkbox.input [
                    Props [
                        Checked subGroupSelected
                        OnChange (fun _ -> toggleSelectSubGroup wsModel dispatch (not subGroupSelected) indices)
                    ]
                ]
            ]
        ]
        th [] [
            details
                detailsProps
                [   summary
                        summaryProps
                        [ summaryName compGroup ]
                    Table.table [] [
                        tbody []
                            (List.map (checkboxRow wsModel dispatch) indices)
                    ]
                ]
        ]
    ]

/// Search bar to allow users to filter out waves by DisplayName
let searchBar (wsModel: WaveSimModel) (dispatch: Msg -> unit) : ReactElement =
    Input.text [
        Input.Option.Props [
            Style [
                MarginBottom "1rem"
            ]
        ]
        Input.Option.Placeholder "Search"
        Input.Option.OnChange (fun c ->
            dispatch <| SetWSModel {wsModel with SearchString = c.Value.ToUpper()}
        )
    ]

/// Table of selectable waves. Waves are grouped by their component type.
let selectWaves (wsModel: WaveSimModel) (dispatch: Msg -> unit) : ReactElement =
    let selectionRows : ReactElement list =
        Map.values wsModel.AllWaves |> Seq.toList
        |> List.filter (fun x -> x.DisplayName.ToUpper().Contains(wsModel.SearchString))
        |> List.sortBy (fun wave -> wave.DisplayName)
        |> List.groupBy (fun wave ->
            match wave.Type with
            | Input1 _ | Output _ | Constant1 _ ->
                InputOutput
            | IOLabel ->
                WireLabel
            | Viewer _ ->
                Viewers
            | Not | And | Or | Xor | Nand | Nor | Xnor ->
                Gates
            | BusCompare _ ->
                Buses
            | Mux2 | Mux4 | Mux8 | Demux2 | Demux4 | Demux8 | Decode4
                // MuxDemux
            | NbitsAdder _ | NbitsXor _
                // Arithmetic
            | Custom _
                // CustomComp
            | DFF | DFFE | Register _ | RegisterE _
                // FFRegister
            | AsyncROM1 _ | ROM1 _ | RAM1 _ | AsyncRAM1 _ ->
                // Memories
                Component wave.CompLabel
            | BusSelection _ | MergeWires | SplitWire _ ->
                failwithf "Bus select, MergeWires, SplitWire should not appear"
            | Input _ | Constant _ | AsyncROM _ | ROM _ | RAM _ ->
                failwithf "Legacy component types should not appear"
        )
        |> List.map (fun (compGroup, waves) ->
            labelRows compGroup waves wsModel dispatch
        )

    Table.table [
        Table.IsBordered
        Table.IsFullWidth
        Table.Props [
            Style [BorderWidth 0]
        ]
    ] [ thead []
            ( [selectAll wsModel dispatch] @
                selectionRows
            )
    ]

/// Button to activate wave selection modal
let selectWavesButton (wsModel: WaveSimModel) (dispatch: Msg -> unit) : ReactElement =
    let waveCount = Map.count wsModel.AllWaves
    let props, buttonFunc =
        if waveCount > 0 then
            selectWavesButtonProps, (fun _ -> dispatch <| SetWSModel {wsModel with WaveModalActive = true})
        else selectWavesButtonPropsLight, (fun _ -> ())
    button 
        props
        buttonFunc
        (str "Select Waves")

/// Modal that, when active, allows users to select waves to be viewed.
let selectWavesModal (wsModel: WaveSimModel) (dispatch: Msg -> unit) : ReactElement =
    Modal.modal [
        Modal.IsActive wsModel.WaveModalActive
    ] [
        Modal.background [
            Props [
                OnClick (fun _ -> dispatch <| SetWSModel {wsModel with WaveModalActive = false})
            ]
        ] []
        Modal.Card.card [] [
            Modal.Card.head [] [
                Modal.Card.title [] [
                    Level.level [] [
                        Level.left [] [ str "Select Waves" ]
                        Level.right [
                        ] [ Delete.delete [
                                Delete.Option.Size IsMedium
                                Delete.Option.OnClick (fun _ ->
                                    dispatch <| SetWSModel
                                        {wsModel with
                                            WaveModalActive = false
                                            SearchString = ""
                                        }
                                )
                            ] []
                        ]
                    ]
                ]
            ]
            Modal.Card.body [] [
                searchBar wsModel dispatch
                selectWaves wsModel dispatch
            ]
            Modal.Card.foot [] []
        ]
    ]

/// Button to activate RAM selection modal.
let selectRamButton (wsModel: WaveSimModel) (dispatch: Msg -> unit) : ReactElement =
    let ramCount = List.length wsModel.RamComps
    let props, buttonFunc =
        if ramCount > 0 then
            selectRamButtonProps, (fun _ -> dispatch <| SetWSModel {wsModel with RamModalActive = true})
        else selectRamButtonPropsLight, (fun _ -> ())
    button 
        props
        buttonFunc
        (str "Select RAM")

/// Toggle if a RAM's contents is selected for viewing.
let toggleRamSelection (ramId: ComponentId) (ramLabel: string) (wsModel: WaveSimModel) dispatch =
    let selectedRams =
        if isRamSelected ramId wsModel then
            Map.remove ramId wsModel.SelectedRams
        else
            Map.add ramId ramLabel wsModel.SelectedRams
    dispatch <| SetWSModel {wsModel with SelectedRams = selectedRams}

/// Modal that, when active, allows users to select RAMs to view their contents.
let selectRamModal (wsModel: WaveSimModel) (dispatch: Msg -> unit) : ReactElement =
    let ramRows (ram: Component) : ReactElement =
        tr [] [
            td []
                [ Checkbox.checkbox []
                    [ Checkbox.input [
                        Props (checkboxInputProps @ [
                            Checked <| isRamSelected (ComponentId ram.Id) wsModel
                            OnChange (fun _ -> toggleRamSelection (ComponentId ram.Id) ram.Label wsModel dispatch)
                        ])
                    ] ]
                ]
            td [] [ label [ ramRowStyle ] [ str ram.Label ] ]
        ]

    Modal.modal [
        Modal.IsActive wsModel.RamModalActive
    ] [
        Modal.background [
            Props [
                OnClick (fun _ -> dispatch <| SetWSModel {wsModel with RamModalActive = false})
            ]
        ] []
        Modal.Card.card [] [
            Modal.Card.head [] [
                Modal.Card.title [] [
                    Level.level [] [
                        Level.left [] [ str "Select RAM" ]
                        Level.right [] [
                            Delete.delete [
                                Delete.Option.Size IsMedium
                                Delete.Option.OnClick (fun _ -> dispatch <| SetWSModel {wsModel with RamModalActive = false})
                            ] []
                        ]
                    ]
                ]
            ]
            Modal.Card.body [] [
                str "Select synchronous RAM components to view their contents. "
                str "Note that asynchronous RAM components cannot be viewed in the waveform simulator. "
                br []
                br []
                str "On a write, the corresponding row will be highlighted in red. "
                str "On a read, the corresponding row will be highlighted in blue. "
                str "Any memory address which has not been initialised with a value will not be shown in the table. "
                hr []
                Table.table [] [
                    tbody []
                        (List.map (ramRows) wsModel.RamComps)
                ]
            ]

            Modal.Card.foot [] []
        ]
    ]

/// Set highlighted clock cycle number
let private setClkCycle (wsModel: WaveSimModel) (dispatch: Msg -> unit) (newClkCycle: int) : unit =
    let start = TimeHelpers.getTimeMs ()
    let newClkCycle = min Constants.maxLastClk newClkCycle |> max 0

    if newClkCycle <= endCycle wsModel then
        if newClkCycle < wsModel.StartCycle then
            dispatch <| InitiateWaveSimulation
                {wsModel with 
                    StartCycle = newClkCycle
                    CurrClkCycle = newClkCycle
                    ClkCycleBoxIsEmpty = false
                }
        else
            dispatch <| SetWSModel
                {wsModel with
                    CurrClkCycle = newClkCycle
                    ClkCycleBoxIsEmpty = false
                }
    else
<<<<<<< HEAD
        printf "StartCycle: %A" (newClkCycle - (wsModel.ShownCycles - 1))
        printf "CurrClkCycle: %A" newClkCycle
=======
>>>>>>> 8ad4e9ba
        dispatch <| InitiateWaveSimulation
            {wsModel with
                StartCycle = newClkCycle - (wsModel.ShownCycles - 1)
                CurrClkCycle = newClkCycle
                ClkCycleBoxIsEmpty = false
            }
    |> TimeHelpers.instrumentInterval "setClkCycle" start

/// if zoomIn, then increase width of clock cycles (i.e.reduce number of visible cycles)
let changeZoom (wsModel: WaveSimModel) (zoomIn: bool) (dispatch: Msg -> unit) =
    let start = TimeHelpers.getTimeMs ()
    let shownCycles =
        if zoomIn then
            let newCycles = int <| float wsModel.ShownCycles * 0.8

            // If number of cycles after casting to int does not change
            if newCycles = int wsModel.ShownCycles then
                wsModel.ShownCycles - 1
            // Require at least one visible cycle
            else max 1 (newCycles)
        else
            let newCycles = int <| float wsModel.ShownCycles * 1.25

<<<<<<< HEAD
/// if zoomIn, then increase width of clock cycles (i.e.reduce number of visible cycles)
let changeZoom (wsModel: WaveSimModel) (zoomIn: bool) (dispatch: Msg -> unit) =
    let shownCycles =
        if zoomIn then
            let newCycles = int <| float wsModel.ShownCycles * 0.8

            // If number of cycles after casting to int does not change
            if newCycles = int wsModel.ShownCycles then
                wsModel.ShownCycles - 1
            // Require at least one visible cycle
            else max 1 (newCycles)
        else
            let newCycles = int <| float wsModel.ShownCycles * 1.25

=======
>>>>>>> 8ad4e9ba
            // If number of cycles after casting to int does not change
            if newCycles = int wsModel.ShownCycles then
                wsModel.ShownCycles + 1
            // If width of clock cycle is too small
            else if wsModel.WaveformColumnWidth / newCycles < Constants.minCycleWidth then
                wsModel.ShownCycles
            else newCycles

    dispatch <| InitiateWaveSimulation { wsModel with ShownCycles = shownCycles }
<<<<<<< HEAD
=======
    |> TimeHelpers.instrumentInterval "changeZoom" start
>>>>>>> 8ad4e9ba

/// Click on these buttons to change the number of visible clock cycles.
let zoomButtons (wsModel: WaveSimModel) (dispatch: Msg -> unit) : ReactElement =
    div [ clkCycleButtonStyle ]
        [
            button [ Button.Props [clkCycleLeftStyle] ]
                (fun _ -> changeZoom wsModel false dispatch)
                zoomOutSVG
            button [ Button.Props [clkCycleRightStyle] ]
                (fun _ -> changeZoom wsModel true dispatch)
                zoomInSVG
        ]

/// Click on these to change the highlighted clock cycle.
let clkCycleButtons (wsModel: WaveSimModel) (dispatch: Msg -> unit) : ReactElement =
    /// Controls the number of cycles moved by the "◀◀" and "▶▶" buttons
    let bigStepSize = max 1 (wsModel.ShownCycles / 2)

    let scrollWaveformsBy (numCycles: int) =
        setClkCycle wsModel dispatch (wsModel.CurrClkCycle + numCycles)

    div [ clkCycleButtonStyle ]
        [
            // Move left by bigStepSize cycles
            button [ Button.Props [clkCycleLeftStyle] ]
                (fun _ -> scrollWaveformsBy -bigStepSize)
                (str "◀◀")

            // Move left by one cycle
            button [ Button.Props [clkCycleInnerStyle] ]
                (fun _ -> scrollWaveformsBy -1)
                (str "◀")

            // Text input box for manual selection of clock cycle
            Input.number [
                Input.Props clkCycleInputProps

                Input.Value (
                    match wsModel.ClkCycleBoxIsEmpty with
                    | true -> ""
                    | false -> string wsModel.CurrClkCycle
                )
                // TODO: Test more properly with invalid inputs (including negative numbers)
                Input.OnChange(fun c ->
                    match System.Int32.TryParse c.Value with
                    | true, n ->
                        setClkCycle wsModel dispatch n
                    | false, _ when c.Value = "" ->
                        dispatch <| SetWSModel {wsModel with ClkCycleBoxIsEmpty = true}
                    | _ ->
                        dispatch <| SetWSModel {wsModel with ClkCycleBoxIsEmpty = false}
                )
            ]

            // Move right by one cycle
            button [ Button.Props [clkCycleInnerStyle] ]
                (fun _ -> scrollWaveformsBy 1)
                (str "▶")

            // Move right by bigStepSize cycles
            button [ Button.Props [clkCycleRightStyle] ]
                (fun _ -> scrollWaveformsBy bigStepSize)
                (str "▶▶")
        ]

/// ReactElement of the tabs for changing displayed radix
let private radixButtons (wsModel: WaveSimModel) (dispatch: Msg -> unit) : ReactElement =
    let radixString = [
        Bin,  "Bin"
        Hex,  "Hex"
        Dec,  "uDec"
        SDec, "sDec"
    ]

    let radixTab (radix, radixStr) =
        Tabs.tab [
            Tabs.Tab.IsActive(wsModel.Radix = radix)
            Tabs.Tab.Props radixTabProps
        ] [ a [
            radixTabAStyle
            OnClick(fun _ -> dispatch <| InitiateWaveSimulation {wsModel with Radix = radix})
            ] [ str radixStr ]
        ]

    Tabs.tabs [
        Tabs.IsToggle
        Tabs.Props [ radixTabsStyle ]
    ] (List.map (radixTab) radixString)

/// Create label of waveform name for each selected wave.
<<<<<<< HEAD
/// Note that this is generated after calling selectedWaves.
/// Any changes to this function must also be made to valueRows
/// and waveRows, as the order of the waves matters here. This is
/// because the wave viewer is comprised of three columns of many
/// rows, rather than many rows of three columns.
let nameRows (wsModel: WaveSimModel) dispatch: ReactElement list =
=======
/// Note that this is generated after calling selectedWaves. Any changes to this function
/// must also be made to valueRows and waveRows, as the order of the waves matters here.
/// This is because the wave viewer is comprised of three columns of many rows, rather
/// than many rows of three columns.
let nameRows (model: Model) (wsModel: WaveSimModel) dispatch: ReactElement list =
>>>>>>> 8ad4e9ba
    selectedWaves wsModel
    |> List.map (fun wave ->
        let visibility =
            if wsModel.HoveredLabel = Some wave.WaveId then
                "visible"
            else "hidden"

        Level.level [
            Level.Level.Option.Props [
                nameRowLevelStyle (wsModel.HoveredLabel = Some wave.WaveId)

                OnMouseOver (fun _ ->
                    if wsModel.DraggedIndex = None then
                        dispatch <| SetWSModel {wsModel with HoveredLabel = Some wave.WaveId}
<<<<<<< HEAD
                        dispatch <| Sheet (SheetT.Msg.Wire (BusWireT.Msg.Symbol (SymbolT.SelectSymbols [wave.WaveId.Id])))
                        dispatch <| Sheet (SheetT.Msg.SelectWires wave.Conns)
=======
                        // Check if symbol exists on Canvas
                        if Map.containsKey wave.WaveId.Id model.Sheet.Wire.Symbol.Symbols then
                            dispatch <| Sheet (SheetT.Msg.Wire (BusWireT.Msg.Symbol (SymbolT.SelectSymbols [wave.WaveId.Id])))
                        // Filter out any non-existent wires
                        let conns = List.filter (fun conn -> Map.containsKey conn model.Sheet.Wire.Wires) wave.Conns 
                        dispatch <| Sheet (SheetT.Msg.SelectWires conns)
>>>>>>> 8ad4e9ba
                )
                OnMouseOut (fun _ ->
                    dispatch <| SetWSModel {wsModel with HoveredLabel = None}
                    dispatch <| Sheet (SheetT.Msg.Wire (BusWireT.Msg.Symbol (SymbolT.SelectSymbols [])))
                    dispatch <| Sheet (SheetT.Msg.UpdateSelectedWires (wave.Conns, false))
                )

                Draggable true

                OnDragStart (fun ev ->
                    ev.dataTransfer.effectAllowed <- "move"
                    ev.dataTransfer.dropEffect <- "move"
                    dispatch <| SetWSModel {
                        wsModel with
                            DraggedIndex = Some wave.WaveId
                            PrevSelectedWaves = Some wsModel.SelectedWaves
                        }
                )

                OnDrag (fun ev -> 
                    ev.dataTransfer.dropEffect <- "move"
                    let nameColEl = Browser.Dom.document.getElementById "namesColumn"
                    let bcr = nameColEl.getBoundingClientRect ()

<<<<<<< HEAD
                    // If the user drags the label outside the bounds of
                    // the wave name column
                    if ev.clientX < bcr.left || ev.clientX > bcr.right ||
                        ev.clientY < bcr.top || ev.clientY > bcr.bottom
                    then
                        // Use wsModel.SelectedValues if somehow PrevSelectedWaves not set
                        dispatch <| SetWSModel {
                            wsModel with
                                HoveredLabel = Some wave.WaveId
=======
                    // If the user drags the label outside the bounds of the wave name column
                    if ev.clientX < bcr.left || ev.clientX > bcr.right ||
                        ev.clientY < bcr.top || ev.clientY > bcr.bottom
                    then
                        dispatch <| SetWSModel {
                            wsModel with
                                HoveredLabel = Some wave.WaveId
                                // Use wsModel.SelectedValues if somehow PrevSelectedWaves not set
>>>>>>> 8ad4e9ba
                                SelectedWaves = Option.defaultValue wsModel.SelectedWaves wsModel.PrevSelectedWaves
                            }
                )

                OnDragOver (fun ev -> ev.preventDefault ())

                OnDragEnter (fun ev ->
                    ev.preventDefault ()
                    ev.dataTransfer.dropEffect <- "move"
                    let nameColEl = Browser.Dom.document.getElementById "namesColumn"
                    let bcr = nameColEl.getBoundingClientRect ()
                    let index = int (ev.clientY - bcr.top) / Constants.rowHeight - 1
                    let draggedWave =
                        match wsModel.DraggedIndex with
                        | Some waveId -> [waveId]
                        | None -> []

                    let selectedWaves =
                        wsModel.SelectedWaves
                        |> List.except draggedWave
                        |> List.insertManyAt index draggedWave

                    dispatch <| SetWSModel {wsModel with SelectedWaves = selectedWaves}
                )

                OnDragEnd (fun _ ->
                    dispatch <| SetWSModel {
                        wsModel with
                            DraggedIndex = None
                            PrevSelectedWaves = None
                        }
                )
            ]
<<<<<<< HEAD
        ] [
            Level.left
=======
        ] [ Level.left
>>>>>>> 8ad4e9ba
                [ Props (nameRowLevelLeftProps visibility) ]
                [ Delete.delete [
                    Delete.Option.Size IsSmall
                    Delete.Option.Props [
                        OnClick (fun _ ->
                            let selectedWaves = List.except [wave.WaveId] wsModel.SelectedWaves
                            dispatch <| SetWSModel {wsModel with SelectedWaves = selectedWaves}
                        )
                    ]
                  ] []
                ]
            Level.right
                [ Props [ Style [ PaddingRight Constants.labelPadding ] ] ]
<<<<<<< HEAD
                [ label [nameLabelStyle (wsModel.HoveredLabel = Some wave.WaveId)] [ str wave.DisplayName ] ]
=======
                [ label [ nameLabelStyle (wsModel.HoveredLabel = Some wave.WaveId) ] [ str wave.DisplayName ] ]
>>>>>>> 8ad4e9ba
        ]
    )

/// Create column of waveform names
<<<<<<< HEAD
let namesColumn wsModel dispatch : ReactElement =
    let rows = nameRows wsModel dispatch
=======
let namesColumn model wsModel dispatch : ReactElement =
    let start = TimeHelpers.getTimeMs ()
    let rows = nameRows model wsModel dispatch
>>>>>>> 8ad4e9ba

    div namesColumnProps
        (List.concat [ topRow; rows ])
    |> TimeHelpers.instrumentInterval "namesColumn" start


/// Create label of waveform value for each selected wave at a given clk cycle.
/// Note that this is generated after calling selectedWaves.
/// Any changes to this function must also be made to nameRows
/// and waveRows, as the order of the waves matters here. This is
/// because the wave viewer is comprised of three columns of many
/// rows, rather than many rows of three columns.
let valueRows (wsModel: WaveSimModel) =
    selectedWaves wsModel
    |> List.map (getWaveValue wsModel.CurrClkCycle)
    |> List.map (valToString wsModel.Radix)
    |> List.map (fun value -> label [ valueLabelStyle ] [ str value ])

/// Create column of waveform values
let private valuesColumn wsModel : ReactElement =
    let start = TimeHelpers.getTimeMs ()
    let rows = valueRows wsModel

    div [ valuesColumnStyle ]
        (List.concat [ topRow; rows ])
<<<<<<< HEAD

/// Generate list of `line` objects which are the background clock lines.
/// These need to be wrapped by an SVG canvas.
let backgroundSVG (wsModel: WaveSimModel) : ReactElement list =
    let clkLine x = 
        line [
            clkLineStyle
            X1 x
            Y1 0.0
            X2 x
            Y2 Constants.viewBoxHeight
        ] []
    [ wsModel.StartCycle + 1 .. endCycle wsModel + 1 ] 
    |> List.map (fun x -> clkLine (float x * singleWaveWidth wsModel))
=======
    |> TimeHelpers.instrumentInterval "valuesColumn" start
>>>>>>> 8ad4e9ba

/// Generate a row of numbers in the waveforms column.
/// Numbers correspond to clock cycles.
let clkCycleNumberRow (wsModel: WaveSimModel) =
    let makeClkCycleLabel i =
        match (singleWaveWidth wsModel) with
        | width when width < Constants.clkCycleNarrowThreshold && i % 5 <> 0 -> []
        | _ -> [ text (clkCycleText wsModel i) [str (string i)] ]

    [ wsModel.StartCycle .. endCycle wsModel]
    |> List.collect makeClkCycleLabel
    |> svg (clkCycleNumberRowProps wsModel)

/// Generate a column of waveforms corresponding to selected waves.
let waveformColumn (wsModel: WaveSimModel) dispatch : ReactElement =
    let start = TimeHelpers.getTimeMs ()
    /// Note that this is generated after calling selectedWaves.
    /// Any changes to this function must also be made to nameRows
    /// and valueRows, as the order of the waves matters here. This is
    /// because the wave viewer is comprised of three columns of many
    /// rows, rather than many rows of three columns.
    let waveRows : ReactElement list =
        selectedWaves wsModel
        |> List.map (fun wave ->
            match wave.SVG with
            | Some waveform ->
                waveform
            | None ->
                printf "no waveform generated for %A" wave.DisplayName
                div [] []
        )

    div [ waveformColumnStyle ]
        [
            clkCycleHighlightSVG wsModel dispatch
            div [ waveRowsStyle wsModel.WaveformColumnWidth]
                ([ clkCycleNumberRow wsModel ] @
                    waveRows
                )
        ]
    |> TimeHelpers.instrumentInterval "waveformColumn" start

/// Display the names, waveforms, and values of selected waveforms
let showWaveforms (model: Model) (wsModel: WaveSimModel) (dispatch: Msg -> unit) : ReactElement =
    div [ showWaveformsStyle ]
        [
<<<<<<< HEAD
            namesColumn wsModel dispatch
=======
            namesColumn model wsModel dispatch
>>>>>>> 8ad4e9ba
            waveformColumn wsModel dispatch
            valuesColumn wsModel
        ]

<<<<<<< HEAD
let ramTableRow (wsModel: WaveSimModel) (ramId: ComponentId) (memWidth: int) (memData: Map<int64, int64>) (memLoc: int64): ReactElement =
    let data =
        match Map.tryFind memLoc memData with
        | Some data -> data
        | None -> 0

=======
/// Table row that shows the address and data of a RAM component.
let ramTableRow (wsModel: WaveSimModel) (ramId: ComponentId) (memWidth: int) ((addr, data): int64 * int64): ReactElement =
>>>>>>> 8ad4e9ba
    let pickWave port waveVal =
        Map.tryPick (fun _ (wave: Wave) ->
            if wave.WaveId.Id = ramId && wave.DisplayName = wave.CompLabel + port then
                Some wave
            else None
        ) wsModel.AllWaves
        |> function
        | Some wave ->
            wave.WaveValues[wsModel.CurrClkCycle] = waveVal
        | None -> false

    let wenHigh = pickWave ".WEN" [One]
    let correctAddr = pickWave ".ADDR" (convertIntToWireData memWidth addr)

    tr [ ramTableRowStyle wenHigh correctAddr ] [
        td [] [ str (valToString wsModel.Radix addr) ]
        td [] [ str (valToString wsModel.Radix data) ]
    ]

/// Table showing contents of a RAM component.
let ramTable (wsModel: WaveSimModel) ((ramId, ramLabel): ComponentId * string) : ReactElement =
    let state = FastRun.extractFastSimulationState wsModel.FastSim wsModel.CurrClkCycle (ramId, [])
    let memWidth, memData =
        match state with
        | RamState mem ->
            mem.AddressWidth, Map.toList mem.Data
        | _ -> failwithf "Non memory components should not appear here"

    Level.item [
        Level.Item.Option.Props ramTableLevelProps
        Level.Item.Option.HasTextCentered
    ] [
        Heading.h4 [
            Heading.Option.Props [ centerAlignStyle ]
        ] [ str ramLabel ]
        Table.table [
            Table.IsFullWidth
            Table.IsBordered
        ] [ thead [] [
                tr [] [
                    th [ centerAlignStyle ] [ str "Address"]
                    th [ centerAlignStyle ] [ str "Data"]
                ]
            ]
            tbody []
                (List.map (ramTableRow wsModel ramId memWidth) memData)
        ]
        br []
    ]

/// Bulma Level component of tables showing RAM contents.
let ramTables (wsModel: WaveSimModel) : ReactElement =
    let start = TimeHelpers.getTimeMs ()
    let selectedRams = Map.toList wsModel.SelectedRams
    if List.length selectedRams > 0 then
        Level.level [ Level.Level.Option.Props ramTablesLevelProps ]
            (List.map (ramTable wsModel) selectedRams)
    else div [] []
    |> TimeHelpers.instrumentInterval "ramTables" start

/// Async function which runs the fast simulator when refreshing the wave sim. Set as asynchronous
/// since the fast simulator takes some time to run the first time it is started.
let refreshWaveSim (wsModel, simData, (comps, conns)) : Async<WaveSimModel> = async {
    let start = TimeHelpers.getTimeMs ()
    FastRun.runFastSimulation Constants.maxLastClk simData.FastSim
    |> TimeHelpers.instrumentInterval "runFastSimulation" start

    let allWaves =
        let allWavesStart = TimeHelpers.getTimeMs ()
        getWaves simData (comps, conns)
        |> Map.map (generateWaveform wsModel)
        |> TimeHelpers.instrumentInterval "allWaves" allWavesStart

    let ramComps =
        List.filter (fun (comp: Component) -> match comp.Type with | RAM1 _ -> true | _ -> false) comps
        |> List.sortBy (fun ram -> ram.Label)

    let ramCompIds = List.map (fun (ram: Component) -> ComponentId ram.Id) ramComps

    let selectedWaves = List.filter (fun key -> Map.containsKey key allWaves) wsModel.SelectedWaves
    let selectedRams = Map.filter (fun ramId _ -> List.contains ramId ramCompIds) wsModel.SelectedRams

    return {
        wsModel with
            State = Success
            AllWaves = allWaves
            SelectedWaves = selectedWaves
            RamComps = ramComps
            SelectedRams = selectedRams
            FastSim = simData.FastSim
    }
    |> TimeHelpers.instrumentInterval "refreshWaveSim" start
}

/// Refresh the state of the wave simulator according to the model and canvas state.
let refreshButtonAction model dispatch = fun _ ->
    let wsSheet = Option.get (getCurrFile model)
    let wsModel = getWSModel model
    match SimulationView.makeSimData model with
    | None ->
        dispatch <| SetWSModel { wsModel with State = NoProject }
    | Some (Error e, _) ->
        dispatch <| SetWSModelAndSheet ({ wsModel with State = SimError e }, wsSheet)
    | Some (Ok simData, canvState) ->
        if simData.IsSynchronous then
            let wsModel = { wsModel with State = Loading }
            dispatch <| SetWSModelAndSheet (wsModel, wsSheet)
            dispatch <| RefreshWaveSim (wsModel, simData, canvState)

        else
            dispatch <| SetWSModelAndSheet ({ wsModel with State = NonSequential }, wsSheet)

/// ReactElement showing instructions and wave sim buttons
let topHalf (model: Model) dispatch : ReactElement =
    let wsModel = getWSModel model
    let loading =
        match wsModel.State with
        | Loading -> true
        | _ -> false
    let refreshButtonSvg = if loading then emptyRefreshSVG else refreshSvg

<<<<<<< HEAD
let refreshButtonAction model dispatch = fun _ ->
    let wsSheet = Option.get (getCurrFile model)
    let wsModel = getWSModel model
    match SimulationView.makeSimData model with
    | None ->
        dispatch <| SetWSModel { wsModel with State = NoProject }
    | Some (Error e, _) ->
        dispatch <| SetWSModel { wsModel with State = SimError e }
    | Some (Ok simData, (comps, conns)) ->
        if simData.IsSynchronous then
            FastRun.runFastSimulation Constants.maxLastClk simData.FastSim

            let allWaves =
                getWaves simData (comps, conns)
                |> Map.map (generateWaveform wsModel)

            let ramComps =
                List.filter (fun (comp: Component) -> match comp.Type with | RAM1 _ -> true | _ -> false) comps
                |> List.sortBy (fun ram -> ram.Label)

            let ramCompIds = List.map (fun (ram: Component) -> ComponentId ram.Id) ramComps

            let selectedWaves = List.filter (fun key -> Map.containsKey key allWaves) wsModel.SelectedWaves
            let selectedRams = Map.filter (fun ramId _ -> List.contains ramId ramCompIds) wsModel.SelectedRams

            let wsModel = {
                wsModel with
                    State = Success
                    AllWaves = allWaves
                    SelectedWaves = selectedWaves
                    RamComps = ramComps
                    SelectedRams = selectedRams
                    FastSim = simData.FastSim
            }

            dispatch <| SetWSModelAndSheet (wsModel, wsSheet)
        else
            dispatch <| SetWSModel { wsModel with State = NonSequential }

/// ReactElement showing instructions and wave sim buttons
let topHalf (model: Model) dispatch : ReactElement =
    let wsModel = getWSModel model
=======
>>>>>>> 8ad4e9ba
    div [ topHalfStyle ] [
        br []
        Level.level [] [
            Level.left [] [
                Heading.h4 [] [ str "Waveform Simulator" ]
            ]
            Level.right [] [
<<<<<<< HEAD
                Icon.icon [
                    Icon.Option.Modifiers [ Modifier.IsClickable ]
                    Icon.Option.Props [ OnClick (refreshButtonAction model dispatch) ]
                ] [ refreshSvg ]
=======
                button
                    [ Button.Option.IsLoading loading ]
                    (refreshButtonAction model dispatch)
                    refreshButtonSvg
>>>>>>> 8ad4e9ba
            ]
        ]

        Columns.columns [] [
            Column.column [] [
                str "View sequential logic using the waveform simulator by selecting desired waveforms. "
                str "Select synchronous RAM components to view their contents during the simulation. "
                str "You must restart the waveform simulator to view any changes to the circuit. "
            ]

            Column.column [
                Column.Option.Width (Screen.All, Column.IsNarrow)
            ] [ Level.level [] [
                    Level.item [ ] [
                        Button.list [] [
                            selectWavesButton wsModel dispatch
                            selectWavesModal wsModel dispatch

                            selectRamButton wsModel dispatch
                            selectRamModal wsModel dispatch
                        ]
                    ]
                ]
                Level.level [] [
                    Level.left [] [
                        zoomButtons wsModel dispatch
                    ]
                    Level.right [] [
                        radixButtons wsModel dispatch
                    ]
                ]
                clkCycleButtons wsModel dispatch
            ]
        ]
        hr [ Style [ MarginBottom "5px" ] ]
        br []
    ]

/// Entry point to the waveform simulator.
let viewWaveSim (model: Model) dispatch : ReactElement =
    let wsModel = getWSModel model
<<<<<<< HEAD
    div [ waveSelectionPaneStyle ]
=======
    div [ viewWaveSimStyle ]
>>>>>>> 8ad4e9ba
        [
            topHalf model dispatch

            match wsModel.State with
            | Empty ->
                div [ errorMessageStyle ]
                    [ str "Start the waveform simulator by pressing the refresh button." ]
            | NoProject ->
                div [ errorMessageStyle ]
                    [ str "Please open a project to use the waveform simulator." ]
            | SimError e ->
                div [ errorMessageStyle ]
                    [ SimulationView.viewSimulationError e ]
            | NonSequential ->
                div [ errorMessageStyle ]
                    [ str "There is no sequential logic in this circuit." ]
<<<<<<< HEAD
            | Success ->
                showWaveforms wsModel dispatch
=======
            | Loading | Success ->
                showWaveforms model wsModel dispatch
>>>>>>> 8ad4e9ba

                hr []

                ramTables wsModel

            hr []
        ]<|MERGE_RESOLUTION|>--- conflicted
+++ resolved
@@ -13,11 +13,7 @@
 open NumberHelpers
 open DrawModelType
 
-<<<<<<< HEAD
-/// Generates SVG to display waveform values when there is enough space
-=======
 /// Generates SVG to display values on non-binary waveforms when there is enough space.
->>>>>>> 8ad4e9ba
 /// TODO: Fix this so it does not generate all 500 cycles.
 let displayValuesOnWave wsModel (waveValues: WireData list) (transitions: NonBinaryTransition list) : ReactElement list =
     /// Find all clock cycles where there is a NonBinaryTransition.Change
@@ -46,16 +42,11 @@
             convertWireDataToInt waveValues[gap.Start]
             |> valToString wsModel.Radix
 
-<<<<<<< HEAD
-        let availableWidth = (float gap.Length * (singleWaveWidth wsModel)) - 2. * Constants.nonBinaryTransLen
-        let requiredWidth = DrawHelpers.getTextWidthInPixels (waveValue, Constants.valueOnWaveText)
-=======
         /// Amount of whitespace between two Change transitions minus the crosshatch
         let availableWidth = (float gap.Length * (singleWaveWidth wsModel)) - 2. * Constants.nonBinaryTransLen
         /// Required width to display one value
         let requiredWidth = DrawHelpers.getTextWidthInPixels (waveValue, Constants.valueOnWaveText)
         /// Width of text plus whitespace between a repeat
->>>>>>> 8ad4e9ba
         let widthWithPadding = 2. * requiredWidth + Constants.valueOnWavePadding
 
         // Display nothing if there is not enough space
@@ -323,10 +314,7 @@
         [ 0 .. Constants.maxLastClk ]
         |> List.map (fun i -> FastRun.extractFastSimulationOutput fastSim i driverId driverPort)
 
-<<<<<<< HEAD
-=======
     /// Connections which the wave's port is connected to.
->>>>>>> 8ad4e9ba
     let conns : ConnectionId list =
         match index.PortType with
         | PortType.Output ->
@@ -374,33 +362,7 @@
         SVG = None
     }
 
-<<<<<<< HEAD
-let makeViewerWave (fastSim: FastSimulation) (index: WaveIndexT) (viewer: FastComponent) : Wave =
-    let driverId, driverPort =
-        match Array.head viewer.InputDrivers with
-        | Some (fId, opn) -> fId, opn
-        | None -> failwithf "Viewer %A has no driver" viewer.FullName
-
-    let waveValues =
-        [ 0 .. Constants.maxLastClk ]
-        |> List.map (fun i -> FastRun.extractFastSimulationOutput fastSim i driverId driverPort)
-
-    {
-        WaveId = index
-        Type = viewer.FType
-        CompLabel = string viewer.SimComponent.Label
-        SheetId = []
-        Conns = []
-        Driver = {DriverId = driverId; Port = driverPort}
-        DisplayName = string viewer.SimComponent.Label
-        Width =  getFastOutputWidth fastSim.FComps[driverId] driverPort
-        WaveValues = waveValues
-        Polylines = None
-    }
-
-=======
 /// Get all simulatable waves from CanvasState. Includes all Input and Output ports.
->>>>>>> 8ad4e9ba
 let getWaves (simData: SimulationData) (reducedState: CanvasState) : Map<WaveIndexT, Wave> =
     let start = TimeHelpers.getTimeMs ()
 
@@ -442,13 +404,9 @@
     /// IOLabel driving one or more inputs.
     let ioLabels : (ComponentId * NetListComponent) list = List.distinctBy (fun (_, nlc) -> nlc.Label) ioLabels
 
-<<<<<<< HEAD
-    let viewerWaves =
-=======
     /// Add Viewer waves. This requires a slightly different approach since they are not on the CanvasState.
     let viewerWaves =
         let viewerWavesStart = TimeHelpers.getTimeMs ()
->>>>>>> 8ad4e9ba
         Map.values fastSim.FComps |> Seq.toList
         |> List.filter (fun fc -> match fc.FType with Viewer _ -> true | _ -> false)
         |> List.map (fun viewer ->
@@ -458,22 +416,15 @@
         )
         |> Map.ofList
         |> Map.map (makeViewerWave fastSim)
-<<<<<<< HEAD
-=======
         |> TimeHelpers.instrumentInterval "viewerWaves" viewerWavesStart
 
->>>>>>> 8ad4e9ba
 
     List.append ioLabels otherComps
     |> List.collect getAllPorts
     |> TimeHelpers.instrumentInterval "getAllPorts" start
     |> Map.ofList
     |> Map.map (makeWave fastSim netList)
-<<<<<<< HEAD
-    |> Map.fold (fun vMap key value -> Map.add key value vMap) viewerWaves
-=======
     |> TimeHelpers.instrumentInterval "makeWavePipeline" start
->>>>>>> 8ad4e9ba
 
     // Combine the viewer waves to the IOLabel waves and other Component waves
     |> Map.fold (fun vMap key value -> Map.add key value vMap) viewerWaves
@@ -485,10 +436,7 @@
     let selectedWaves = if selected then Map.keys wsModel.AllWaves |> Seq.toList else []
     printf "length: %A" (List.length selectedWaves)
     dispatch <| InitiateWaveSimulation {wsModel with SelectedWaves = selectedWaves}
-<<<<<<< HEAD
-=======
     |> TimeHelpers.instrumentInterval "toggleSelectAll" start
->>>>>>> 8ad4e9ba
 
 /// Row in wave selection table that selects all values in wsModel.AllWaves
 let selectAll (wsModel: WaveSimModel) dispatch =
@@ -786,11 +734,6 @@
                     ClkCycleBoxIsEmpty = false
                 }
     else
-<<<<<<< HEAD
-        printf "StartCycle: %A" (newClkCycle - (wsModel.ShownCycles - 1))
-        printf "CurrClkCycle: %A" newClkCycle
-=======
->>>>>>> 8ad4e9ba
         dispatch <| InitiateWaveSimulation
             {wsModel with
                 StartCycle = newClkCycle - (wsModel.ShownCycles - 1)
@@ -814,23 +757,6 @@
         else
             let newCycles = int <| float wsModel.ShownCycles * 1.25
 
-<<<<<<< HEAD
-/// if zoomIn, then increase width of clock cycles (i.e.reduce number of visible cycles)
-let changeZoom (wsModel: WaveSimModel) (zoomIn: bool) (dispatch: Msg -> unit) =
-    let shownCycles =
-        if zoomIn then
-            let newCycles = int <| float wsModel.ShownCycles * 0.8
-
-            // If number of cycles after casting to int does not change
-            if newCycles = int wsModel.ShownCycles then
-                wsModel.ShownCycles - 1
-            // Require at least one visible cycle
-            else max 1 (newCycles)
-        else
-            let newCycles = int <| float wsModel.ShownCycles * 1.25
-
-=======
->>>>>>> 8ad4e9ba
             // If number of cycles after casting to int does not change
             if newCycles = int wsModel.ShownCycles then
                 wsModel.ShownCycles + 1
@@ -840,10 +766,7 @@
             else newCycles
 
     dispatch <| InitiateWaveSimulation { wsModel with ShownCycles = shownCycles }
-<<<<<<< HEAD
-=======
     |> TimeHelpers.instrumentInterval "changeZoom" start
->>>>>>> 8ad4e9ba
 
 /// Click on these buttons to change the number of visible clock cycles.
 let zoomButtons (wsModel: WaveSimModel) (dispatch: Msg -> unit) : ReactElement =
@@ -934,20 +857,11 @@
     ] (List.map (radixTab) radixString)
 
 /// Create label of waveform name for each selected wave.
-<<<<<<< HEAD
-/// Note that this is generated after calling selectedWaves.
-/// Any changes to this function must also be made to valueRows
-/// and waveRows, as the order of the waves matters here. This is
-/// because the wave viewer is comprised of three columns of many
-/// rows, rather than many rows of three columns.
-let nameRows (wsModel: WaveSimModel) dispatch: ReactElement list =
-=======
 /// Note that this is generated after calling selectedWaves. Any changes to this function
 /// must also be made to valueRows and waveRows, as the order of the waves matters here.
 /// This is because the wave viewer is comprised of three columns of many rows, rather
 /// than many rows of three columns.
 let nameRows (model: Model) (wsModel: WaveSimModel) dispatch: ReactElement list =
->>>>>>> 8ad4e9ba
     selectedWaves wsModel
     |> List.map (fun wave ->
         let visibility =
@@ -962,17 +876,12 @@
                 OnMouseOver (fun _ ->
                     if wsModel.DraggedIndex = None then
                         dispatch <| SetWSModel {wsModel with HoveredLabel = Some wave.WaveId}
-<<<<<<< HEAD
-                        dispatch <| Sheet (SheetT.Msg.Wire (BusWireT.Msg.Symbol (SymbolT.SelectSymbols [wave.WaveId.Id])))
-                        dispatch <| Sheet (SheetT.Msg.SelectWires wave.Conns)
-=======
                         // Check if symbol exists on Canvas
                         if Map.containsKey wave.WaveId.Id model.Sheet.Wire.Symbol.Symbols then
                             dispatch <| Sheet (SheetT.Msg.Wire (BusWireT.Msg.Symbol (SymbolT.SelectSymbols [wave.WaveId.Id])))
                         // Filter out any non-existent wires
                         let conns = List.filter (fun conn -> Map.containsKey conn model.Sheet.Wire.Wires) wave.Conns 
                         dispatch <| Sheet (SheetT.Msg.SelectWires conns)
->>>>>>> 8ad4e9ba
                 )
                 OnMouseOut (fun _ ->
                     dispatch <| SetWSModel {wsModel with HoveredLabel = None}
@@ -997,17 +906,6 @@
                     let nameColEl = Browser.Dom.document.getElementById "namesColumn"
                     let bcr = nameColEl.getBoundingClientRect ()
 
-<<<<<<< HEAD
-                    // If the user drags the label outside the bounds of
-                    // the wave name column
-                    if ev.clientX < bcr.left || ev.clientX > bcr.right ||
-                        ev.clientY < bcr.top || ev.clientY > bcr.bottom
-                    then
-                        // Use wsModel.SelectedValues if somehow PrevSelectedWaves not set
-                        dispatch <| SetWSModel {
-                            wsModel with
-                                HoveredLabel = Some wave.WaveId
-=======
                     // If the user drags the label outside the bounds of the wave name column
                     if ev.clientX < bcr.left || ev.clientX > bcr.right ||
                         ev.clientY < bcr.top || ev.clientY > bcr.bottom
@@ -1016,7 +914,6 @@
                             wsModel with
                                 HoveredLabel = Some wave.WaveId
                                 // Use wsModel.SelectedValues if somehow PrevSelectedWaves not set
->>>>>>> 8ad4e9ba
                                 SelectedWaves = Option.defaultValue wsModel.SelectedWaves wsModel.PrevSelectedWaves
                             }
                 )
@@ -1050,12 +947,7 @@
                         }
                 )
             ]
-<<<<<<< HEAD
-        ] [
-            Level.left
-=======
         ] [ Level.left
->>>>>>> 8ad4e9ba
                 [ Props (nameRowLevelLeftProps visibility) ]
                 [ Delete.delete [
                     Delete.Option.Size IsSmall
@@ -1069,23 +961,14 @@
                 ]
             Level.right
                 [ Props [ Style [ PaddingRight Constants.labelPadding ] ] ]
-<<<<<<< HEAD
-                [ label [nameLabelStyle (wsModel.HoveredLabel = Some wave.WaveId)] [ str wave.DisplayName ] ]
-=======
                 [ label [ nameLabelStyle (wsModel.HoveredLabel = Some wave.WaveId) ] [ str wave.DisplayName ] ]
->>>>>>> 8ad4e9ba
         ]
     )
 
 /// Create column of waveform names
-<<<<<<< HEAD
-let namesColumn wsModel dispatch : ReactElement =
-    let rows = nameRows wsModel dispatch
-=======
 let namesColumn model wsModel dispatch : ReactElement =
     let start = TimeHelpers.getTimeMs ()
     let rows = nameRows model wsModel dispatch
->>>>>>> 8ad4e9ba
 
     div namesColumnProps
         (List.concat [ topRow; rows ])
@@ -1111,24 +994,7 @@
 
     div [ valuesColumnStyle ]
         (List.concat [ topRow; rows ])
-<<<<<<< HEAD
-
-/// Generate list of `line` objects which are the background clock lines.
-/// These need to be wrapped by an SVG canvas.
-let backgroundSVG (wsModel: WaveSimModel) : ReactElement list =
-    let clkLine x = 
-        line [
-            clkLineStyle
-            X1 x
-            Y1 0.0
-            X2 x
-            Y2 Constants.viewBoxHeight
-        ] []
-    [ wsModel.StartCycle + 1 .. endCycle wsModel + 1 ] 
-    |> List.map (fun x -> clkLine (float x * singleWaveWidth wsModel))
-=======
     |> TimeHelpers.instrumentInterval "valuesColumn" start
->>>>>>> 8ad4e9ba
 
 /// Generate a row of numbers in the waveforms column.
 /// Numbers correspond to clock cycles.
@@ -1175,26 +1041,13 @@
 let showWaveforms (model: Model) (wsModel: WaveSimModel) (dispatch: Msg -> unit) : ReactElement =
     div [ showWaveformsStyle ]
         [
-<<<<<<< HEAD
-            namesColumn wsModel dispatch
-=======
             namesColumn model wsModel dispatch
->>>>>>> 8ad4e9ba
             waveformColumn wsModel dispatch
             valuesColumn wsModel
         ]
 
-<<<<<<< HEAD
-let ramTableRow (wsModel: WaveSimModel) (ramId: ComponentId) (memWidth: int) (memData: Map<int64, int64>) (memLoc: int64): ReactElement =
-    let data =
-        match Map.tryFind memLoc memData with
-        | Some data -> data
-        | None -> 0
-
-=======
 /// Table row that shows the address and data of a RAM component.
 let ramTableRow (wsModel: WaveSimModel) (ramId: ComponentId) (memWidth: int) ((addr, data): int64 * int64): ReactElement =
->>>>>>> 8ad4e9ba
     let pickWave port waveVal =
         Map.tryPick (fun _ (wave: Wave) ->
             if wave.WaveId.Id = ramId && wave.DisplayName = wave.CompLabel + port then
@@ -1316,51 +1169,6 @@
         | _ -> false
     let refreshButtonSvg = if loading then emptyRefreshSVG else refreshSvg
 
-<<<<<<< HEAD
-let refreshButtonAction model dispatch = fun _ ->
-    let wsSheet = Option.get (getCurrFile model)
-    let wsModel = getWSModel model
-    match SimulationView.makeSimData model with
-    | None ->
-        dispatch <| SetWSModel { wsModel with State = NoProject }
-    | Some (Error e, _) ->
-        dispatch <| SetWSModel { wsModel with State = SimError e }
-    | Some (Ok simData, (comps, conns)) ->
-        if simData.IsSynchronous then
-            FastRun.runFastSimulation Constants.maxLastClk simData.FastSim
-
-            let allWaves =
-                getWaves simData (comps, conns)
-                |> Map.map (generateWaveform wsModel)
-
-            let ramComps =
-                List.filter (fun (comp: Component) -> match comp.Type with | RAM1 _ -> true | _ -> false) comps
-                |> List.sortBy (fun ram -> ram.Label)
-
-            let ramCompIds = List.map (fun (ram: Component) -> ComponentId ram.Id) ramComps
-
-            let selectedWaves = List.filter (fun key -> Map.containsKey key allWaves) wsModel.SelectedWaves
-            let selectedRams = Map.filter (fun ramId _ -> List.contains ramId ramCompIds) wsModel.SelectedRams
-
-            let wsModel = {
-                wsModel with
-                    State = Success
-                    AllWaves = allWaves
-                    SelectedWaves = selectedWaves
-                    RamComps = ramComps
-                    SelectedRams = selectedRams
-                    FastSim = simData.FastSim
-            }
-
-            dispatch <| SetWSModelAndSheet (wsModel, wsSheet)
-        else
-            dispatch <| SetWSModel { wsModel with State = NonSequential }
-
-/// ReactElement showing instructions and wave sim buttons
-let topHalf (model: Model) dispatch : ReactElement =
-    let wsModel = getWSModel model
-=======
->>>>>>> 8ad4e9ba
     div [ topHalfStyle ] [
         br []
         Level.level [] [
@@ -1368,17 +1176,10 @@
                 Heading.h4 [] [ str "Waveform Simulator" ]
             ]
             Level.right [] [
-<<<<<<< HEAD
-                Icon.icon [
-                    Icon.Option.Modifiers [ Modifier.IsClickable ]
-                    Icon.Option.Props [ OnClick (refreshButtonAction model dispatch) ]
-                ] [ refreshSvg ]
-=======
                 button
                     [ Button.Option.IsLoading loading ]
                     (refreshButtonAction model dispatch)
                     refreshButtonSvg
->>>>>>> 8ad4e9ba
             ]
         ]
 
@@ -1420,11 +1221,7 @@
 /// Entry point to the waveform simulator.
 let viewWaveSim (model: Model) dispatch : ReactElement =
     let wsModel = getWSModel model
-<<<<<<< HEAD
-    div [ waveSelectionPaneStyle ]
-=======
     div [ viewWaveSimStyle ]
->>>>>>> 8ad4e9ba
         [
             topHalf model dispatch
 
@@ -1441,13 +1238,8 @@
             | NonSequential ->
                 div [ errorMessageStyle ]
                     [ str "There is no sequential logic in this circuit." ]
-<<<<<<< HEAD
-            | Success ->
-                showWaveforms wsModel dispatch
-=======
             | Loading | Success ->
                 showWaveforms model wsModel dispatch
->>>>>>> 8ad4e9ba
 
                 hr []
 
